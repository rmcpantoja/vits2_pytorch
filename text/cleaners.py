""" from https://github.com/keithito/tacotron """

"""
Cleaners are transformations that run over the input text at both training and eval time.

Cleaners can be selected by passing a comma-delimited list of cleaner names as the "cleaners"
hyperparameter. Some cleaners are English-specific. You'll typically want to use:
  1. "english_cleaners" for English text
  2. "transliteration_cleaners" for non-English text that can be transliterated to ASCII using
     the Unidecode library (https://pypi.python.org/pypi/Unidecode)
  3. "basic_cleaners" if you do not want to transliterate (in this case, you should also update
     the symbols in symbols.py to match your data).
"""

import re
from unidecode import unidecode
from phonemizer import phonemize
<<<<<<< HEAD
import num2words
=======
from phonemizer.backend import EspeakBackend
backend = EspeakBackend("en-us", preserve_punctuation=True, with_stress=True)

>>>>>>> 1f4f3790

# Regular expression matching whitespace:
_whitespace_re = re.compile(r"\s+")

# List of (regular expression, replacement) pairs for abbreviations:
_abbreviations = [
    (re.compile("\\b%s\\." % x[0], re.IGNORECASE), x[1])
    for x in [
        ("mrs", "misess"),
        ("mr", "mister"),
        ("dr", "doctor"),
        ("st", "saint"),
        ("co", "company"),
        ("jr", "junior"),
        ("maj", "major"),
        ("gen", "general"),
        ("drs", "doctors"),
        ("rev", "reverend"),
        ("lt", "lieutenant"),
        ("hon", "honorable"),
        ("sgt", "sergeant"),
        ("capt", "captain"),
        ("esq", "esquire"),
        ("ltd", "limited"),
        ("col", "colonel"),
        ("ft", "fort"),
    ]
]


def expand_abbreviations(text):
    for regex, replacement in _abbreviations:
        text = re.sub(regex, replacement, text)
    return text


def expand_numbers(text):
    return normalize_numbers(text)


def lowercase(text):
    return text.lower()


def collapse_whitespace(text):
    return re.sub(_whitespace_re, " ", text)


def convert_to_ascii(text):
    return unidecode(text)

def convert_num_to_words(utterance, language, to='cardinal', ordinal=False, **kwargs):
  match = re.findall(r'[\d./]+', utterance)
  if len(match) > 0:
    if len(re.findall(r'\d{28,}', utterance)) > 0:
      raise Exception("The number is too big! twenty seven numbers maximum")
    else:
      utterance = ' '.join([num2words.num2words(m, ordinal=ordinal, lang=language, to=to) if m.replace('.', '').replace('/', '').isdigit() else m for m in re.split(r'([\d./]+)', utterance)])
      if not utterance[0].isupper():
        utterance = utterance.capitalize()
  return utterance

def basic_cleaners(text):
    """Basic pipeline that lowercases and collapses whitespace without transliteration."""
    text = lowercase(text)
    text = collapse_whitespace(text)
    return text


def transliteration_cleaners(text):
    """Pipeline for non-English text that transliterates to ASCII."""
    text = convert_to_ascii(text)
    text = lowercase(text)
    text = collapse_whitespace(text)
    return text


def english_cleaners(text):
    """Pipeline for English text, including abbreviation expansion."""
    text = convert_to_ascii(text)
    text = lowercase(text)
    text = expand_abbreviations(text)
    phonemes = phonemize(text, language="en-us", backend="espeak", strip=True)
    phonemes = collapse_whitespace(phonemes)
    return phonemes


def english_cleaners2(text):
    """Pipeline for English text, including abbreviation expansion. + punctuation + stress"""
    text = convert_to_ascii(text)
    text = lowercase(text)
    text = expand_abbreviations(text)
    phonemes = phonemize(
        text,
        language="en-us",
        backend="espeak",
        strip=True,
        preserve_punctuation=True,
        with_stress=True,
    )
    phonemes = collapse_whitespace(phonemes)
    return phonemes

<<<<<<< HEAD
def spanish_cleaners(text):
    '''Pipeline for Spanish text (using phonemes)'''
    text  = convert_num_to_words(text, language="es")
    phonemes = phonemize(
        text,
        language='es',
        backend='espeak',
        strip=True,
        preserve_punctuation=True,
        with_stress=True,
        punctuation_marks = ';:,.!?¡¿—…"«»“”()',
        language_switch='remove-flags'
    )
    phonemes = collapse_whitespace(phonemes)
    phonemes = phonemes.strip()
    return phonemes

def spanish_cleaners2(text):
    '''As of newer versions of espeak-ng, Latin Spanish (es-419) is improved.'''
    text  = convert_num_to_words(text, language="es")
    phonemes = phonemize(
        text,
        language='es-419',
        backend='espeak',
        strip=True,
        preserve_punctuation=True,
        with_stress=True,
        punctuation_marks = ';:,.!?¡¿—…"«»“”()',
        language_switch='remove-flags'
    )
    phonemes = collapse_whitespace(phonemes)
    phonemes = phonemes.strip()
=======

def english_cleaners3(text):
    """Pipeline for English text, including abbreviation expansion. + punctuation + stress"""
    text = convert_to_ascii(text)
    text = lowercase(text)
    text = expand_abbreviations(text)
    phonemes = backend.phonemize([text], strip=True)[0]
    phonemes = collapse_whitespace(phonemes)
>>>>>>> 1f4f3790
    return phonemes<|MERGE_RESOLUTION|>--- conflicted
+++ resolved
@@ -15,13 +15,9 @@
 import re
 from unidecode import unidecode
 from phonemizer import phonemize
-<<<<<<< HEAD
 import num2words
-=======
 from phonemizer.backend import EspeakBackend
-backend = EspeakBackend("en-us", preserve_punctuation=True, with_stress=True)
-
->>>>>>> 1f4f3790
+backend = EspeakBackend("es", preserve_punctuation=True, with_stress=True)
 
 # Regular expression matching whitespace:
 _whitespace_re = re.compile(r"\s+")
@@ -125,20 +121,19 @@
     phonemes = collapse_whitespace(phonemes)
     return phonemes
 
-<<<<<<< HEAD
+def english_cleaners3(text):
+    """Pipeline for English text, including abbreviation expansion. + punctuation + stress"""
+    text = convert_to_ascii(text)
+    text = lowercase(text)
+    text = expand_abbreviations(text)
+    phonemes = backend.phonemize([text], strip=True)[0]
+    phonemes = collapse_whitespace(phonemes)
+    return phonemes
+
 def spanish_cleaners(text):
     '''Pipeline for Spanish text (using phonemes)'''
     text  = convert_num_to_words(text, language="es")
-    phonemes = phonemize(
-        text,
-        language='es',
-        backend='espeak',
-        strip=True,
-        preserve_punctuation=True,
-        with_stress=True,
-        punctuation_marks = ';:,.!?¡¿—…"«»“”()',
-        language_switch='remove-flags'
-    )
+    phonemes = backend.phonemize([text], strip=True)[0]
     phonemes = collapse_whitespace(phonemes)
     phonemes = phonemes.strip()
     return phonemes
@@ -158,14 +153,4 @@
     )
     phonemes = collapse_whitespace(phonemes)
     phonemes = phonemes.strip()
-=======
 
-def english_cleaners3(text):
-    """Pipeline for English text, including abbreviation expansion. + punctuation + stress"""
-    text = convert_to_ascii(text)
-    text = lowercase(text)
-    text = expand_abbreviations(text)
-    phonemes = backend.phonemize([text], strip=True)[0]
-    phonemes = collapse_whitespace(phonemes)
->>>>>>> 1f4f3790
-    return phonemes